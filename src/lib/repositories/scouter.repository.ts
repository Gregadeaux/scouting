/**
 * Repository for scouter data access
 * Handles CRUD operations for FRC scouters
 */

import { SupabaseClient } from '@supabase/supabase-js';
import { createServiceClient } from '@/lib/supabase/server';
import type {
  Scouter,
  ScouterWithUser,
  ScouterWithStats,
  CreateScouterInput,
  UpdateScouterInput,
  ScouterFilters,
} from '@/types';
import {
  RepositoryError,
  EntityNotFoundError,
  DatabaseOperationError,
} from './base.repository';

/**
<<<<<<< HEAD
 * Experience level for scouters (matches database schema)
 */
export type ExperienceLevel = 'rookie' | 'intermediate' | 'veteran';

/**
 * Preferred role for scouters
 */
export type PreferredRole = 'match_scouting' | 'pit_scouting' | 'both';

/**
 * Extended Scouter type with additional fields
 */
export interface ExtendedScouter extends Scouter {
  user_id: string; // Link to user_profiles (required)
  experience_level: ExperienceLevel;
  preferred_role?: PreferredRole;
  certifications: string[]; // Array of certification types (stored as JSONB)
  total_matches_scouted: number;
  total_events_attended: number;
  availability_notes?: string;
  user_profiles?: {
    email?: string;
    full_name?: string;
    display_name?: string;
  } | null;
}

/**
 * Scouter creation input
 */
export interface CreateScouterInput {
  user_id: string; // Required - reference to auth.users
  team_number?: number; // Optional - primary team affiliation
  experience_level?: ExperienceLevel; // Defaults to 'rookie'
  preferred_role?: PreferredRole;
  certifications?: string[];
  availability_notes?: string;
}

/**
 * Scouter update input
 */
export interface UpdateScouterInput {
  team_number?: number | null;
  experience_level?: ExperienceLevel;
  preferred_role?: PreferredRole | null;
  certifications?: string[];
  availability_notes?: string;
}

/**
 * Query options specific to scouters
 */
export interface ScouterQueryOptions extends QueryOptions {
  search?: string; // Search by user email or full_name
  experience_level?: ExperienceLevel;
  team_number?: number;
  certification?: string;
  preferred_role?: PreferredRole;
}

/**
=======
>>>>>>> 6430e6ca
 * Scouter Repository Interface
 */
export interface IScouterRepository {
  findAll(filters?: ScouterFilters): Promise<ScouterWithUser[]>;
  findById(id: string): Promise<Scouter | null>;
  findByUserId(userId: string): Promise<Scouter | null>;
  findByTeam(teamNumber: number): Promise<ScouterWithUser[]>;
  findWithStats(): Promise<ScouterWithStats[]>;
  create(data: CreateScouterInput): Promise<Scouter>;
  update(id: string, data: UpdateScouterInput): Promise<Scouter>;
  delete(id: string): Promise<void>;
<<<<<<< HEAD
  count(options?: Omit<ScouterQueryOptions, 'limit' | 'offset'>): Promise<number>;
  incrementMatchesCount(id: string): Promise<void>;
=======
  updateStats(userId: string, matchesIncrement: number, eventsIncrement: number): Promise<void>;
  count(filters?: ScouterFilters): Promise<number>;
>>>>>>> 6430e6ca
}

/**
 * Scouter Repository Implementation
 */
export class ScouterRepository implements IScouterRepository {
  private client: SupabaseClient;

  constructor(client?: SupabaseClient) {
    this.client = client || createServiceClient();
  }

  /**
   * Find all scouters with optional filtering
   * Returns scouters joined with user profile information
   */
  async findAll(filters?: ScouterFilters): Promise<ScouterWithUser[]> {
    try {
      let query = this.client
        .from('scouters')
        .select(`
          *,
          user_profiles:user_id (
            email,
            full_name,
            display_name
          ),
          teams:team_number (
            team_name,
            team_nickname
          )
        `);

      // Apply filters
      if (filters?.user_id) {
        query = query.eq('user_id', filters.user_id);
      }

      if (filters?.team_number) {
        query = query.eq('team_number', filters.team_number);
      }

      if (filters?.experience_level) {
        query = query.eq('experience_level', filters.experience_level);
      }

      if (filters?.preferred_role) {
        query = query.eq('preferred_role', filters.preferred_role);
      }

      if (filters?.has_certification) {
        query = query.contains('certifications', [filters.has_certification]);
      }

      if (filters?.min_matches_scouted) {
        query = query.gte('total_matches_scouted', filters.min_matches_scouted);
      }

      if (filters?.min_events_attended) {
        query = query.gte('total_events_attended', filters.min_events_attended);
      }

      // Search by name or email (requires user profile join)
      if (filters?.search) {
        // Note: This is a simplified search. For better performance with large datasets,
        // consider using PostgreSQL full-text search or a dedicated search service
        const searchTerm = `%${filters.search}%`;
        query = query.or(
          `user_profiles.full_name.ilike.${searchTerm},user_profiles.display_name.ilike.${searchTerm},user_profiles.email.ilike.${searchTerm}`
        );
      }

      // Sorting
      if (filters?.sort_by) {
        const sortColumn = {
          name: 'user_profiles.full_name',
          experience: 'experience_level',
          matches: 'total_matches_scouted',
          events: 'total_events_attended',
          created_at: 'created_at',
        }[filters.sort_by];

        query = query.order(sortColumn, {
          ascending: filters.sort_order === 'asc',
        });
      } else {
        // Default sort by name
        query = query.order('user_profiles.full_name', { ascending: true });
      }

      // Pagination
      if (filters?.limit) {
        query = query.limit(filters.limit);
      }

      if (filters?.offset) {
        query = query.range(
          filters.offset,
          filters.offset + (filters.limit || 50) - 1
        );
      }

      const { data, error } = await query;

      if (error) {
        throw new DatabaseOperationError('find all scouters', error);
      }

      // Transform the nested response to flat ScouterWithUser objects
      return (data || []).map((row: Record<string, unknown>) => {
        const user = row.user_profiles as Record<string, unknown> | null;
        const team = row.teams as Record<string, unknown> | null;

        return {
          ...row,
          email: user?.email as string,
          full_name: user?.full_name as string | null,
          display_name: user?.display_name as string | null,
          team_name: team?.team_name as string | undefined,
          team_nickname: team?.team_nickname as string | undefined,
        } as ScouterWithUser;
      });
    } catch (error) {
      if (error instanceof RepositoryError) {
        throw error;
      }
      throw new DatabaseOperationError('find all scouters', error);
    }
  }

  /**
   * Find scouter by ID
   */
  async findById(id: string): Promise<Scouter | null> {
    try {
      const { data, error } = await this.client
        .from('scouters')
        .select('*')
        .eq('id', id)
        .single();

      if (error) {
        // Not found is expected, not an error
        if (error.code === 'PGRST116') {
          return null;
        }
        throw new DatabaseOperationError('find scouter by id', error);
      }

      return data as Scouter;
    } catch (error) {
      if (error instanceof RepositoryError) {
        throw error;
      }
      throw new DatabaseOperationError('find scouter by id', error);
    }
  }

  /**
   * Find scouter by user ID
   * One-to-one relationship: each user can only have one scouter profile
   */
  async findByUserId(userId: string): Promise<Scouter | null> {
    try {
<<<<<<< HEAD
      let query = this.client.from('scouters').select(`
        *,
        user_profiles!inner (
          email,
          full_name,
          display_name
        )
      `);

      // Apply filters
      if (options?.experience_level) {
        query = query.eq('experience_level', options.experience_level);
      }

      if (options?.team_number) {
        query = query.eq('team_number', options.team_number);
      }

      if (options?.preferred_role) {
        query = query.eq('preferred_role', options.preferred_role);
      }

      // Certification filter (JSONB array contains)
      if (options?.certification) {
        query = query.contains('certifications', [options.certification]);
      }

      // Search by user email or full_name (via join)
      if (options?.search) {
        // Search in the joined user_profiles table
        query = query.or(
          `user_profiles.email.ilike.%${options.search}%,user_profiles.full_name.ilike.%${options.search}%`
        );
      }

      // Sorting
      if (options?.orderBy) {
        query = query.order(options.orderBy, {
          ascending: options.orderDirection === 'asc',
        });
      } else {
        // Default order by full_name from user_profiles
        query = query.order('user_profiles(full_name)', { ascending: true });
      }

      // Pagination
      if (options?.limit) {
        query = query.limit(options.limit);
      }

      if (options?.offset) {
        query = query.range(
          options.offset,
          options.offset + (options.limit || 100) - 1
        );
      }

      const { data, error } = await query;
=======
      const { data, error} = await this.client
        .from('scouters')
        .select('*')
        .eq('user_id', userId)
        .single();
>>>>>>> 6430e6ca

      if (error) {
        // Not found is expected, not an error
        if (error.code === 'PGRST116') {
          return null;
        }
        throw new DatabaseOperationError('find scouter by user id', error);
      }

      return data as Scouter;
    } catch (error) {
      if (error instanceof RepositoryError) {
        throw error;
      }
      throw new DatabaseOperationError('find scouter by user id', error);
    }
  }

  /**
   * Find all scouters for a specific team
   */
  async findByTeam(teamNumber: number): Promise<ScouterWithUser[]> {
    try {
      const { data, error } = await this.client
        .from('scouters')
        .select(`
          *,
<<<<<<< HEAD
          user_profiles!inner (
            email,
            full_name,
            display_name
          )
        `)
        .eq('team_number', teamNumber)
        .order('user_profiles(full_name)', { ascending: true });
=======
          user_profiles:user_id (
            email,
            full_name,
            display_name
          ),
          teams:team_number (
            team_name,
            team_nickname
          )
        `)
        .eq('team_number', teamNumber)
        .order('experience_level', { ascending: false }); // Veterans first
>>>>>>> 6430e6ca

      if (error) {
        throw new DatabaseOperationError('find scouters by team', error);
      }

      // Transform the nested response
      return (data || []).map((row: Record<string, unknown>) => {
        const user = row.user_profiles as Record<string, unknown> | null;
        const team = row.teams as Record<string, unknown> | null;

        return {
          ...row,
          email: user?.email as string,
          full_name: user?.full_name as string | null,
          display_name: user?.display_name as string | null,
          team_name: team?.team_name as string | undefined,
          team_nickname: team?.team_nickname as string | undefined,
        } as ScouterWithUser;
      });
    } catch (error) {
      if (error instanceof RepositoryError) {
        throw error;
      }
      throw new DatabaseOperationError('find scouters by team', error);
    }
  }

  /**
   * Find scouters with performance statistics
   * Includes metrics from current season
   */
  async findWithStats(): Promise<ScouterWithStats[]> {
    try {
      // Get current year for filtering
      const currentYear = new Date().getFullYear();

      // Complex query that joins scouters with their performance metrics
      // Note: This requires aggregating data from match_scouting table
      const { data, error } = await this.client
        .from('scouters')
        .select(`
          *,
<<<<<<< HEAD
          user_profiles!inner (
            email,
            full_name,
            display_name
          )
        `)
        .eq('experience_level', level)
        .order('total_matches_scouted', { ascending: false });
=======
          user_profiles:user_id (
            email,
            full_name,
            display_name
          ),
          teams:team_number (
            team_name,
            team_nickname
          ),
          match_scouting (
            created_at,
            confidence_level
          )
        `);
>>>>>>> 6430e6ca

      if (error) {
        throw new DatabaseOperationError('find scouters with stats', error);
      }

      // Transform and calculate statistics
      return (data || []).map((row: Record<string, unknown>) => {
        const user = row.user_profiles as Record<string, unknown> | null;
        const team = row.teams as Record<string, unknown> | null;
        const scoutingRecords = (row.match_scouting as Array<Record<string, unknown>>) || [];

        // Calculate current season stats
        const currentSeasonRecords = scoutingRecords.filter((record) => {
          const createdAt = new Date(record.created_at as string);
          return createdAt.getFullYear() === currentYear;
        });

        // Calculate average confidence level
        const confidenceLevels = scoutingRecords
          .map((r) => r.confidence_level as number | null)
          .filter((c): c is number => c !== null);
        const avgConfidence =
          confidenceLevels.length > 0
            ? confidenceLevels.reduce((sum, c) => sum + c, 0) / confidenceLevels.length
            : undefined;

        // Find first and last scouting dates
        const dates = scoutingRecords
          .map((r) => new Date(r.created_at as string))
          .sort((a, b) => a.getTime() - b.getTime());

        return {
          ...row,
          email: user?.email as string,
          full_name: user?.full_name as string | null,
          display_name: user?.display_name as string | null,
          team_name: team?.team_name as string | undefined,
          team_nickname: team?.team_nickname as string | undefined,
          current_season_matches: currentSeasonRecords.length,
          current_season_events: 0, // TODO: Calculate unique events
          avg_confidence_level: avgConfidence,
          data_accuracy_score: undefined, // TODO: Implement accuracy calculation
          last_scouting_date: dates.length > 0 ? dates[dates.length - 1].toISOString() : undefined,
          first_scouting_date: dates.length > 0 ? dates[0].toISOString() : undefined,
        } as ScouterWithStats;
      });
    } catch (error) {
      if (error instanceof RepositoryError) {
        throw error;
      }
      throw new DatabaseOperationError('find scouters with stats', error);
    }
  }

  /**
   * Create a new scouter
   */
  async create(data: CreateScouterInput): Promise<Scouter> {
    try {
<<<<<<< HEAD
      if (!data.user_id) {
        throw new RepositoryError('user_id is required for create');
      }

      const scouterData = {
        user_id: data.user_id,
        team_number: data.team_number ?? null,
        experience_level: data.experience_level ?? 'rookie',
        preferred_role: data.preferred_role ?? null,
        certifications: data.certifications ?? [],
        availability_notes: data.availability_notes ?? null,
=======
      // Validate that user_id exists
      const { data: user, error: userError } = await this.client
        .from('user_profiles')
        .select('id')
        .eq('id', data.user_id)
        .single();

      if (userError || !user) {
        throw new RepositoryError(
          `User with ID ${data.user_id} not found`,
          'USER_NOT_FOUND'
        );
      }

      // Check if scouter already exists for this user
      const existing = await this.findByUserId(data.user_id);
      if (existing) {
        throw new RepositoryError(
          `Scouter profile already exists for user ${data.user_id}`,
          'DUPLICATE_SCOUTER'
        );
      }

      // Prepare insert data with defaults
      const insertData = {
        user_id: data.user_id,
        team_number: data.team_number ?? null,
        experience_level: data.experience_level,
        preferred_role: data.preferred_role ?? null,
        certifications: data.certifications ?? [],
        availability_notes: data.availability_notes ?? null,
        total_matches_scouted: 0,
        total_events_attended: 0,
>>>>>>> 6430e6ca
      };

      const { data: scouter, error } = await this.client
        .from('scouters')
<<<<<<< HEAD
        .insert(scouterData)
        .select(`
          *,
          user_profiles!inner (
            email,
            full_name,
            display_name
          )
        `)
=======
        .insert(insertData)
        .select()
>>>>>>> 6430e6ca
        .single();

      if (error) {
        throw new DatabaseOperationError('create scouter', error);
      }

      if (!scouter) {
        throw new RepositoryError('Failed to create scouter - no data returned');
      }

      return scouter as Scouter;
    } catch (error) {
      if (error instanceof RepositoryError) {
        throw error;
      }
      throw new DatabaseOperationError('create scouter', error);
    }
  }

  /**
   * Update an existing scouter
   */
  async update(id: string, data: UpdateScouterInput): Promise<Scouter> {
    try {
      // Verify scouter exists
      const existing = await this.findById(id);
      if (!existing) {
        throw new EntityNotFoundError('Scouter', id);
      }

      const { data: scouter, error } = await this.client
        .from('scouters')
<<<<<<< HEAD
        .update({
          team_number: data.team_number ?? undefined,
          experience_level: data.experience_level ?? undefined,
          preferred_role: data.preferred_role ?? undefined,
          certifications: data.certifications ?? undefined,
          availability_notes: data.availability_notes ?? undefined,
          updated_at: new Date().toISOString(),
        })
=======
        .update(data)
>>>>>>> 6430e6ca
        .eq('id', id)
        .select(`
          *,
          user_profiles!inner (
            email,
            full_name,
            display_name
          )
        `)
        .single();

      if (error) {
        throw new DatabaseOperationError('update scouter', error);
      }

      if (!scouter) {
        throw new RepositoryError('Failed to update scouter - no data returned');
      }

      return scouter as Scouter;
    } catch (error) {
      if (error instanceof RepositoryError) {
        throw error;
      }
      throw new DatabaseOperationError('update scouter', error);
    }
  }

  /**
   * Delete a scouter
   */
  async delete(id: string): Promise<void> {
    try {
      // Verify scouter exists
      const existing = await this.findById(id);
      if (!existing) {
        throw new EntityNotFoundError('Scouter', id);
      }

      const { error } = await this.client.from('scouters').delete().eq('id', id);

      if (error) {
        throw new DatabaseOperationError('delete scouter', error);
      }
    } catch (error) {
      if (error instanceof RepositoryError) {
        throw error;
      }
      throw new DatabaseOperationError('delete scouter', error);
    }
  }

  /**
   * Update scouter activity statistics
   * Increments match and event counters
   */
  async updateStats(
    userId: string,
    matchesIncrement: number = 0,
    eventsIncrement: number = 0
  ): Promise<void> {
    try {
<<<<<<< HEAD
      let query = this.client
        .from('scouters')
        .select('id', { count: 'exact', head: true });

      // Apply same filters as findAll
      if (options?.experience_level) {
        query = query.eq('experience_level', options.experience_level);
      }

      if (options?.team_number) {
        query = query.eq('team_number', options.team_number);
      }

      if (options?.preferred_role) {
        query = query.eq('preferred_role', options.preferred_role);
      }

      if (options?.certification) {
        query = query.contains('certifications', [options.certification]);
      }

      if (options?.search) {
        query = query.or(
          `user_profiles.email.ilike.%${options.search}%,user_profiles.full_name.ilike.%${options.search}%`
        );
      }

      const { count, error } = await query;
=======
      const scouter = await this.findByUserId(userId);
      if (!scouter) {
        throw new EntityNotFoundError('Scouter', `user_id=${userId}`);
      }

      const { error } = await this.client
        .from('scouters')
        .update({
          total_matches_scouted: scouter.total_matches_scouted + matchesIncrement,
          total_events_attended: scouter.total_events_attended + eventsIncrement,
        })
        .eq('id', scouter.id);
>>>>>>> 6430e6ca

      if (error) {
        throw new DatabaseOperationError('update scouter stats', error);
      }
    } catch (error) {
      if (error instanceof RepositoryError) {
        throw error;
      }
      throw new DatabaseOperationError('update scouter stats', error);
    }
  }

  /**
   * Count total scouters with optional filters
   */
  async count(filters?: ScouterFilters): Promise<number> {
    try {
      let query = this.client.from('scouters').select('*', { count: 'exact', head: true });

      // Apply same filters as findAll
      if (filters?.user_id) {
        query = query.eq('user_id', filters.user_id);
      }

<<<<<<< HEAD
      const { error } = await this.client
        .from('scouters')
        .update({
          total_matches_scouted: (existing.total_matches_scouted || 0) + 1,
          updated_at: new Date().toISOString(),
        })
        .eq('id', id);
=======
      if (filters?.team_number) {
        query = query.eq('team_number', filters.team_number);
      }
>>>>>>> 6430e6ca

      if (filters?.experience_level) {
        query = query.eq('experience_level', filters.experience_level);
      }

      if (filters?.preferred_role) {
        query = query.eq('preferred_role', filters.preferred_role);
      }
<<<<<<< HEAD
      throw new DatabaseOperationError('increment matches count', error);
=======

      if (filters?.has_certification) {
        query = query.contains('certifications', [filters.has_certification]);
      }

      if (filters?.min_matches_scouted) {
        query = query.gte('total_matches_scouted', filters.min_matches_scouted);
      }

      if (filters?.min_events_attended) {
        query = query.gte('total_events_attended', filters.min_events_attended);
      }

      const { count, error } = await query;

      if (error) {
        throw new DatabaseOperationError('count scouters', error);
      }

      return count || 0;
    } catch (error) {
      if (error instanceof RepositoryError) {
        throw error;
      }
      throw new DatabaseOperationError('count scouters', error);
>>>>>>> 6430e6ca
    }
  }
}

/**
 * Factory function for dependency injection
 */
export function createScouterRepository(client?: SupabaseClient): IScouterRepository {
  return new ScouterRepository(client);
}<|MERGE_RESOLUTION|>--- conflicted
+++ resolved
@@ -20,7 +20,6 @@
 } from './base.repository';
 
 /**
-<<<<<<< HEAD
  * Experience level for scouters (matches database schema)
  */
 export type ExperienceLevel = 'rookie' | 'intermediate' | 'veteran';
@@ -83,8 +82,6 @@
 }
 
 /**
-=======
->>>>>>> 6430e6ca
  * Scouter Repository Interface
  */
 export interface IScouterRepository {
@@ -96,13 +93,8 @@
   create(data: CreateScouterInput): Promise<Scouter>;
   update(id: string, data: UpdateScouterInput): Promise<Scouter>;
   delete(id: string): Promise<void>;
-<<<<<<< HEAD
   count(options?: Omit<ScouterQueryOptions, 'limit' | 'offset'>): Promise<number>;
   incrementMatchesCount(id: string): Promise<void>;
-=======
-  updateStats(userId: string, matchesIncrement: number, eventsIncrement: number): Promise<void>;
-  count(filters?: ScouterFilters): Promise<number>;
->>>>>>> 6430e6ca
 }
 
 /**
@@ -267,7 +259,6 @@
    */
   async findByUserId(userId: string): Promise<Scouter | null> {
     try {
-<<<<<<< HEAD
       let query = this.client.from('scouters').select(`
         *,
         user_profiles!inner (
@@ -326,13 +317,6 @@
       }
 
       const { data, error } = await query;
-=======
-      const { data, error} = await this.client
-        .from('scouters')
-        .select('*')
-        .eq('user_id', userId)
-        .single();
->>>>>>> 6430e6ca
 
       if (error) {
         // Not found is expected, not an error
@@ -360,7 +344,6 @@
         .from('scouters')
         .select(`
           *,
-<<<<<<< HEAD
           user_profiles!inner (
             email,
             full_name,
@@ -369,20 +352,6 @@
         `)
         .eq('team_number', teamNumber)
         .order('user_profiles(full_name)', { ascending: true });
-=======
-          user_profiles:user_id (
-            email,
-            full_name,
-            display_name
-          ),
-          teams:team_number (
-            team_name,
-            team_nickname
-          )
-        `)
-        .eq('team_number', teamNumber)
-        .order('experience_level', { ascending: false }); // Veterans first
->>>>>>> 6430e6ca
 
       if (error) {
         throw new DatabaseOperationError('find scouters by team', error);
@@ -425,7 +394,6 @@
         .from('scouters')
         .select(`
           *,
-<<<<<<< HEAD
           user_profiles!inner (
             email,
             full_name,
@@ -434,22 +402,6 @@
         `)
         .eq('experience_level', level)
         .order('total_matches_scouted', { ascending: false });
-=======
-          user_profiles:user_id (
-            email,
-            full_name,
-            display_name
-          ),
-          teams:team_number (
-            team_name,
-            team_nickname
-          ),
-          match_scouting (
-            created_at,
-            confidence_level
-          )
-        `);
->>>>>>> 6430e6ca
 
       if (error) {
         throw new DatabaseOperationError('find scouters with stats', error);
@@ -509,7 +461,6 @@
    */
   async create(data: CreateScouterInput): Promise<Scouter> {
     try {
-<<<<<<< HEAD
       if (!data.user_id) {
         throw new RepositoryError('user_id is required for create');
       }
@@ -521,46 +472,10 @@
         preferred_role: data.preferred_role ?? null,
         certifications: data.certifications ?? [],
         availability_notes: data.availability_notes ?? null,
-=======
-      // Validate that user_id exists
-      const { data: user, error: userError } = await this.client
-        .from('user_profiles')
-        .select('id')
-        .eq('id', data.user_id)
-        .single();
-
-      if (userError || !user) {
-        throw new RepositoryError(
-          `User with ID ${data.user_id} not found`,
-          'USER_NOT_FOUND'
-        );
-      }
-
-      // Check if scouter already exists for this user
-      const existing = await this.findByUserId(data.user_id);
-      if (existing) {
-        throw new RepositoryError(
-          `Scouter profile already exists for user ${data.user_id}`,
-          'DUPLICATE_SCOUTER'
-        );
-      }
-
-      // Prepare insert data with defaults
-      const insertData = {
-        user_id: data.user_id,
-        team_number: data.team_number ?? null,
-        experience_level: data.experience_level,
-        preferred_role: data.preferred_role ?? null,
-        certifications: data.certifications ?? [],
-        availability_notes: data.availability_notes ?? null,
-        total_matches_scouted: 0,
-        total_events_attended: 0,
->>>>>>> 6430e6ca
       };
 
       const { data: scouter, error } = await this.client
         .from('scouters')
-<<<<<<< HEAD
         .insert(scouterData)
         .select(`
           *,
@@ -570,10 +485,6 @@
             display_name
           )
         `)
-=======
-        .insert(insertData)
-        .select()
->>>>>>> 6430e6ca
         .single();
 
       if (error) {
@@ -606,7 +517,6 @@
 
       const { data: scouter, error } = await this.client
         .from('scouters')
-<<<<<<< HEAD
         .update({
           team_number: data.team_number ?? undefined,
           experience_level: data.experience_level ?? undefined,
@@ -615,9 +525,6 @@
           availability_notes: data.availability_notes ?? undefined,
           updated_at: new Date().toISOString(),
         })
-=======
-        .update(data)
->>>>>>> 6430e6ca
         .eq('id', id)
         .select(`
           *,
@@ -680,7 +587,6 @@
     eventsIncrement: number = 0
   ): Promise<void> {
     try {
-<<<<<<< HEAD
       let query = this.client
         .from('scouters')
         .select('id', { count: 'exact', head: true });
@@ -709,20 +615,6 @@
       }
 
       const { count, error } = await query;
-=======
-      const scouter = await this.findByUserId(userId);
-      if (!scouter) {
-        throw new EntityNotFoundError('Scouter', `user_id=${userId}`);
-      }
-
-      const { error } = await this.client
-        .from('scouters')
-        .update({
-          total_matches_scouted: scouter.total_matches_scouted + matchesIncrement,
-          total_events_attended: scouter.total_events_attended + eventsIncrement,
-        })
-        .eq('id', scouter.id);
->>>>>>> 6430e6ca
 
       if (error) {
         throw new DatabaseOperationError('update scouter stats', error);
@@ -747,7 +639,6 @@
         query = query.eq('user_id', filters.user_id);
       }
 
-<<<<<<< HEAD
       const { error } = await this.client
         .from('scouters')
         .update({
@@ -755,11 +646,6 @@
           updated_at: new Date().toISOString(),
         })
         .eq('id', id);
-=======
-      if (filters?.team_number) {
-        query = query.eq('team_number', filters.team_number);
-      }
->>>>>>> 6430e6ca
 
       if (filters?.experience_level) {
         query = query.eq('experience_level', filters.experience_level);
@@ -768,35 +654,7 @@
       if (filters?.preferred_role) {
         query = query.eq('preferred_role', filters.preferred_role);
       }
-<<<<<<< HEAD
       throw new DatabaseOperationError('increment matches count', error);
-=======
-
-      if (filters?.has_certification) {
-        query = query.contains('certifications', [filters.has_certification]);
-      }
-
-      if (filters?.min_matches_scouted) {
-        query = query.gte('total_matches_scouted', filters.min_matches_scouted);
-      }
-
-      if (filters?.min_events_attended) {
-        query = query.gte('total_events_attended', filters.min_events_attended);
-      }
-
-      const { count, error } = await query;
-
-      if (error) {
-        throw new DatabaseOperationError('count scouters', error);
-      }
-
-      return count || 0;
-    } catch (error) {
-      if (error instanceof RepositoryError) {
-        throw error;
-      }
-      throw new DatabaseOperationError('count scouters', error);
->>>>>>> 6430e6ca
     }
   }
 }
